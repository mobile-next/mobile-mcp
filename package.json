--- conflicted
+++ resolved
@@ -24,13 +24,6 @@
     "lib"
   ],
   "dependencies": {
-<<<<<<< HEAD
-    "@modelcontextprotocol/sdk": "^1.13.2",
-    "commander": "^14.0.0",
-    "express": "^5.1.0",
-    "fast-xml-parser": "^5.0.9",
-    "zod-to-json-schema": "^3.24.4"
-=======
     "@modelcontextprotocol/sdk": "1.24.2",
     "commander": "14.0.0",
     "express": "5.1.0",
@@ -40,7 +33,6 @@
   },
   "optionalDependencies": {
     "@mobilenext/mobilecli": "0.0.46"
->>>>>>> 5ef1319d
   },
   "devDependencies": {
     "@eslint/eslintrc": "^3.2.0",
