--- conflicted
+++ resolved
@@ -1,7 +1,7 @@
 {
   "name": "@mobilenext/mobile-mcp",
   "mcpName": "io.github.mobile-next/mobile-mcp",
-  "version": "0.0.1",
+  "version": "0.0.30-beta",
   "description": "Mobile MCP",
   "repository": {
     "type": "git",
@@ -24,20 +24,12 @@
     "lib"
   ],
   "dependencies": {
-<<<<<<< HEAD
     "@modelcontextprotocol/sdk": "1.13.2",
     "commander": "14.0.0",
     "express": "5.1.0",
     "fast-xml-parser": "5.2.5",
-    "zod-to-json-schema": "3.24.6"
-=======
-    "@modelcontextprotocol/sdk": "^1.6.1",
-    "commander": "^14.0.0",
-    "express": "^5.1.0",
-    "fast-xml-parser": "^5.0.9",
-    "zod-to-json-schema": "^3.24.4",
-    "@mobilenext/mobilecli": "0.0.24"
->>>>>>> 636fbb1f
+    "zod-to-json-schema": "3.24.6",
+    "@mobilenext/mobilecli": "0.0.25"
   },
   "devDependencies": {
     "@eslint/eslintrc": "^3.2.0",
