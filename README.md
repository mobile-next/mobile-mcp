--- conflicted
+++ resolved
@@ -198,17 +198,6 @@
 - **Description:** Fetches the current device UI structure (accessibility snapshot) (xml format)
 - **Parameters:** None
 
-<<<<<<< HEAD
-=======
-## mobile_wait
-- **Description:** Waits for a specified time
-- **Parameters:**
-  - `time` (number): Time to wait in seconds (capped at 10 seconds)
-
-## mobile_close_session
-- **Description:** Closes the current device session
-- **Parameters:** None
-
 
 # Thanks to all contributors ❤️
 
@@ -217,4 +206,3 @@
   <a href = "https://github.com/mobile-next/mobile-mcp/graphs/contributors">
    <img src = "https://contrib.rocks/image?repo=mobile-next/mobile-mcp"/>
  </a>
->>>>>>> 5556a1e8
