--- conflicted
+++ resolved
@@ -5,13 +5,8 @@
 import { execFileSync } from "child_process";
 import { Socket } from "net";
 
-<<<<<<< HEAD
-import { WebDriverAgent } from "./webdriver-agent";
+import { ScreenElement, WebDriverAgent } from "./webdriver-agent";
 import { ActionableError, Button, Dimensions, InstalledApp, Robot, SwipeDirection } from "./robot";
-=======
-import { ScreenElement, WebDriverAgent } from "./webdriver-agent";
-import { Button, Dimensions, InstalledApp, Robot, SwipeDirection } from "./robot";
->>>>>>> 0311ca43
 
 const WDA_PORT = 8100;
 const IOS_TUNNEL_PORT = 60105;
