import { McpServer } from "@modelcontextprotocol/sdk/server/mcp.js";
import { CallToolResult } from "@modelcontextprotocol/sdk/types";
import { z, ZodRawShape, ZodTypeAny } from "zod";
import sharp from "sharp";

import { error, trace } from "./logger";
<<<<<<< HEAD
// import { AndroidRobot } from "./android";
import { Robot } from "./robot";
import { IosRobot } from "./ios";
=======
import { AndroidRobot, getConnectedDevices } from "./android";
import { Robot } from "./robot";
import { SimctlManager } from "./iphone-simulator";
>>>>>>> 27fe5e3f

const getAgentVersion = (): string => {
	const json = require("../package.json");
	return json.version;
};

export const createMcpServer = (): McpServer => {

	const server = new McpServer({
		name: "mobile-mcp",
		version: getAgentVersion(),
		capabilities: {
			resources: {},
			tools: {},
		},
	});

	const tool = (name: string, description: string, paramsSchema: ZodRawShape, cb: (args: z.objectOutputType<ZodRawShape, ZodTypeAny>) => Promise<string>) => {
		const wrappedCb = async (args: ZodRawShape): Promise<CallToolResult> => {
			try {
				trace(`Invoking ${name} with args: ${JSON.stringify(args)}`);
				const response = await cb(args);
				trace(`=> ${response}`);
				return {
					content: [{ type: "text", text: response }],
				};
			} catch (error: any) {
				trace(`Tool '${description}' failed: ${error.message} stack: ${error.stack}`);
				return {
					content: [{ type: "text", text: `Error: ${error.message}` }],
					isError: true,
				};
			}
		};

		server.tool(name, description, paramsSchema, args => wrappedCb(args));
	};

<<<<<<< HEAD
	const robot: Robot = new IosRobot("4C07ED7E-AE81-412E-8AA9-1061EED59DFA");
=======
	let robot: Robot | null;
	const simulatorManager = new SimctlManager();

	tool(
		"list_available_devices",
		"List all available devices. This includes both physical devices and simulators.",
		{},
		async ({}) => {
			const devices = await simulatorManager.listBootedSimulators();
			const simulatorNames = devices.map(d => d.name);
			const androidDevices = getConnectedDevices();
			return `Found these iOS simulators: [${simulatorNames.join(".")}] and Android devices: [${androidDevices.join(",")}]`;
		}
	);

	tool(
		"use_device",
		"Select a device to use. This can be a simulator or an Android device. Use the list_available_devices tool to get a list of available devices.",
		{
			device: z.string().describe("The name of the device to select"),
			deviceType: z.enum(["simulator", "android"]).describe("The type of device to select"),
		},
		async ({ device, deviceType }) => {
			console.log(device, deviceType);
			if (deviceType === "simulator") {
				robot = simulatorManager.getSimulator(device);
			} else {
				robot = new AndroidRobot(); // TODO: device);
			}

			return `Selected device: ${device} (${deviceType})`;
		}
	);
>>>>>>> 27fe5e3f

	tool(
		"mobile_list_apps",
		"List all the installed apps on the device",
		{},
		async ({}) => {
			if (!robot) {
				throw new Error("No device selected");
			}

			const result = await robot.listApps();
			return `Found these packages on device: ${result.join(",")}`;
		}
	);

	tool(
		"mobile_launch_app",
		"Launch an app on mobile device. Use this to open a specific app. You can find the package name of the app by calling list_apps_on_device.",
		{
			packageName: z.string().describe("The package name of the app to launch"),
		},
		async ({ packageName }) => {
			if (!robot) {
				throw new Error("No device selected");
			}

			await robot.launchApp(packageName);
			return `Launched app ${packageName}`;
		}
	);

	tool(
		"mobile_terminate_app",
		"Stop and terminate an app on mobile device",
		{
			packageName: z.string().describe("The package name of the app to terminate"),
		},
		async ({ packageName }) => {
			if (!robot) {
				throw new Error("No device selected");
			}

			await robot.terminateApp(packageName);
			return `Terminated app ${packageName}`;
		}
	);

	tool(
		"mobile_get_screen_size",
		"Get the screen size of the mobile device in pixels",
		{},
		async ({}) => {
			if (!robot) {
				throw new Error("No device selected");
			}

			const screenSize = await robot.getScreenSize();
			return `Screen size is ${screenSize.width}x${screenSize.height} pixels`;
		}
	);

	tool(
		"mobile_click_on_screen_at_coordinates",
		"Click on the screen at given x,y coordinates",
		{
			x: z.number().describe("The x coordinate to click between 0 and 1"),
			y: z.number().describe("The y coordinate to click between 0 and 1"),
		},
		async ({ x, y }) => {
			if (!robot) {
				throw new Error("No device selected");
			}

			const screenSize = await robot.getScreenSize();
			const x0 = Math.floor(screenSize.width * x);
			const y0 = Math.floor(screenSize.height * y);
			await robot.tap(x0, y0);
			return `Clicked on screen at coordinates: ${x}, ${y}`;
		}
	);

	tool(
		"mobile_list_elements_on_screen",
		"List elements on screen and their coordinates, with display text or accessibility label. Do not cache this result.",
		{
		},
		async ({}) => {
			if (!robot) {
				throw new Error("No device selected");
			}

			const screenSize = await robot.getScreenSize();
			const elements = await robot.getElementsOnScreen();

			const result = [];
			for (let i = 0; i < elements.length; i++) {
				elements[i].rect.x0 = elements[i].rect.x0 / screenSize.width;
				elements[i].rect.y0 = elements[i].rect.y0 / screenSize.height;
				elements[i].rect.x1 = elements[i].rect.x1 / screenSize.width;
				elements[i].rect.y1 = elements[i].rect.y1 / screenSize.height;
				result.push({
					text: elements[i].label,
					coordinates: {
						x: (elements[i].rect.x0 + elements[i].rect.x1) / 2,
						y: (elements[i].rect.y0 + elements[i].rect.y1) / 2,
					}
				});
			}

			return `Found these elements on screen: ${JSON.stringify(result)}`;
		}
	);

	tool(
		"mobile_press_button",
		"Press a button on device",
		{
			button: z.string().describe("The button to press. Supported buttons: BACK, HOME, VOLUME_UP, VOLUME_DOWN, ENTER"),
		},
		async ({ button }) => {
			if (!robot) {
				throw new Error("No device selected");
			}

			robot.pressButton(button);
			return `Pressed the button: ${button}`;
		}
	);

	tool(
		"mobile_open_url",
		"Open a URL in browser on device",
		{
			url: z.string().describe("The URL to open"),
		},
		async ({ url }) => {
			if (!robot) {
				throw new Error("No device selected");
			}

			robot.openUrl(url);
			return `Opened URL: ${url}`;
		}
	);

	tool(
		"swipe_on_screen",
		"Swipe on the screen",
		{
			direction: z.enum(["up", "down"]).describe("The direction to swipe"),
		},
		async ({ direction }) => {
			if (!robot) {
				throw new Error("No device selected");
			}

			robot.swipe(direction);
			return `Swiped ${direction} on screen`;
		}
	);

	tool(
		"mobile_type_keys",
		"Type text into the focused element",
		{
			text: z.string().describe("The text to type"),
		},
		async ({ text }) => {
			if (!robot) {
				throw new Error("No device selected");
			}

			robot.sendKeys(text);
			return `Typed text: ${text}`;
		}
	);

	server.tool(
		"mobile_take_screenshot",
		"Take a screenshot of the mobile device. Use this to understand what's on screen, if you need to press an element that is available through view hierarchy then you must list elements on screen instead. Do not cache this result.",
		{},
		async ({}) => {
			if (!robot) {
				throw new Error("No device selected");
			}

			try {
				const screenshot = await robot.getScreenshot();

				// Scale down the screenshot by 50%
				const image = sharp(screenshot);
				const metadata = await image.metadata();
				if (!metadata.width) {
					throw new Error("Failed to get screenshot metadata");
				}

				const resizedScreenshot = await image
					.resize(Math.floor(metadata.width / 2))
					.jpeg({ quality: 75 })
					.toBuffer();

				// debug:
				// writeFileSync('/tmp/screenshot.png', screenshot);
				// writeFileSync('/tmp/screenshot-scaled.jpg', resizedScreenshot);

				const screenshot64 = resizedScreenshot.toString("base64");
				trace(`Screenshot taken: ${screenshot.length} bytes`);

				return {
					content: [{ type: "image", data: screenshot64, mimeType: "image/jpeg" }]
				};
			} catch (err: any) {
				error(`Error taking screenshot: ${err.message} ${err.stack}`);
				return {
					content: [{ type: "text", text: `Error: ${err.message}` }],
					isError: true,
				};
			}
		}
	);

	return server;
};<|MERGE_RESOLUTION|>--- conflicted
+++ resolved
@@ -4,15 +4,9 @@
 import sharp from "sharp";
 
 import { error, trace } from "./logger";
-<<<<<<< HEAD
-// import { AndroidRobot } from "./android";
-import { Robot } from "./robot";
-import { IosRobot } from "./ios";
-=======
 import { AndroidRobot, getConnectedDevices } from "./android";
 import { Robot } from "./robot";
 import { SimctlManager } from "./iphone-simulator";
->>>>>>> 27fe5e3f
 
 const getAgentVersion = (): string => {
 	const json = require("../package.json");
@@ -51,9 +45,6 @@
 		server.tool(name, description, paramsSchema, args => wrappedCb(args));
 	};
 
-<<<<<<< HEAD
-	const robot: Robot = new IosRobot("4C07ED7E-AE81-412E-8AA9-1061EED59DFA");
-=======
 	let robot: Robot | null;
 	const simulatorManager = new SimctlManager();
 
@@ -87,7 +78,6 @@
 			return `Selected device: ${device} (${deviceType})`;
 		}
 	);
->>>>>>> 27fe5e3f
 
 	tool(
 		"mobile_list_apps",
