--- conflicted
+++ resolved
@@ -61,13 +61,8 @@
 	);
 
 	tool(
-<<<<<<< HEAD
-		"launch_app",
+		"mobile_launch_app",
 		"Launch an app on mobile device. Use this to open a specific app. You can find the package name of the app by calling list_apps_on_device.",
-=======
-		"mobile_launch_app",
-		"Launch an app on mobile device",
->>>>>>> 8662bf71
 		{
 			packageName: z.string().describe("The package name of the app to launch"),
 		},
