--- conflicted
+++ resolved
@@ -474,33 +474,21 @@
 		}
 	);
 
-<<<<<<< HEAD
-	// async check for latest agent version
-	checkForLatestAgentVersion().then();
-=======
-	/*
-	tool(
-		"mobile_get_logs",
-		"Get device logs",
-		{
-			timeWindow: z.string().optional().describe("Time window to look back (e.g., '5m' for 5 minutes, '1h' for 1 hour). Defaults to '1m'"),
-			filter: z.string().optional().describe("Filter logs containing this query (case-insensitive). For Android: supports 'package:mine <query>' (user apps only), 'package:com.app.bundle <query>' (specific app), or '<query>' (text search). For iOS: simple text search only."),
-			process: z.string().optional().describe("Filter logs to a specific process/app bundle ID")
-		},
-		async ({ timeWindow, filter, process }) => {
-			requireRobot();
-			const logs = await robot!.getDeviceLogs({ timeWindow, filter, process });
-			const filterText = filter ? ` (filtered by: ${filter})` : "";
-			const processText = process ? ` (process: ${process})` : "";
-			const timeText = timeWindow ? ` from last ${timeWindow}` : "";
-			return `Device logs${timeText}${filterText}${processText}:\n${logs}`;
-		}
-	);
-	*/
+	tool(
+		"mobile_test_mobilecli",
+		"Test mobilecli integration and report status",
+		{
+			noParams,
+		},
+		async () => {
+			const path = getMobilecliPath();
+			const output = execFileSync(path, ["devices"], { encoding: "utf8" }).toString().trim();
+			return `Here are the available devices: ${output}`;
+		}
+	);
 
 	// async report mobilecli version
 	reportMobilecliVersion().then();
->>>>>>> 636fbb1f
 
 	const hook = server.connect;
 	server.connect = (transport: Transport): Promise<void> => {
